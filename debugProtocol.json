--- conflicted
+++ resolved
@@ -1762,8 +1762,6 @@
 						"$ref": "#/definitions/ColumnDescriptor"
 					},
 					"description": "The set of additional module information exposed by the debug adapter."
-<<<<<<< HEAD
-=======
 				},
 				"supportedChecksumAlgorithms": {
 					"type": "array",
@@ -1771,7 +1769,6 @@
 						"$ref": "#/definitions/ChecksumAlgorithm"
 					},
 					"description": "Checksum algorithms supported by the debug adapter."
->>>>>>> c028f783
 				}
 			}
 		},
