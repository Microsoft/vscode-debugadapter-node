/*---------------------------------------------------------------------------------------------
 *  Copyright (c) Microsoft Corporation. All rights reserved.
 *  Licensed under the MIT License. See License.txt in the project root for license information.
 *--------------------------------------------------------------------------------------------*/

'use strict';

/** Declaration module describing the VS Code debug protocol
 */
export module DebugProtocol {

	/** Base class of requests, responses, and events. */
	export interface ProtocolMessage {
		/** Sequence number */
		seq: number;
		/** One of "request", "response", or "event" */
		type: string;
	}

	/** Client-initiated request */
	export interface Request extends ProtocolMessage {
		/** The command to execute */
		command: string;
		/** Object containing arguments for the command */
		arguments?: any;
	}

	/** Server-initiated event */
	export interface Event extends ProtocolMessage {
		/** Type of event */
		event: string;
		/** Event-specific information */
		body?: any;
	}

	/** Server-initiated response to client request */
	export interface Response extends ProtocolMessage {
		/** Sequence number of the corresponding request */
		request_seq: number;
		/** Outcome of the request */
		success: boolean;
		/** The command requested */
		command: string;
		/** Contains error message if success == false. */
		message?: string;
		/** Contains request result if success is true and optional error details if success is false. */
		body?: any;
	}

	//---- Events

	/** Event message for "initialized" event type.
		This event indicates that the debug adapter is ready to accept configuration requests (e.g. SetBreakpointsRequest, SetExceptionBreakpointsRequest).
		A debug adapter is expected to send this event when it is ready to accept configuration requests (but not before the InitializeRequest has finished).
		The sequence of events/requests is as follows:
		- adapters sends InitializedEvent (after the InitializeRequest has returned)
		- frontend sends zero or more SetBreakpointsRequest
		- frontend sends one SetFunctionBreakpointsRequest
		- frontend sends a SetExceptionBreakpointsRequest if one or more exceptionBreakpointFilters have been defined (or if supportsConfigurationDoneRequest is not defined or false)
		- frontend sends other future configuration requests
		- frontend sends one ConfigurationDoneRequest to indicate the end of the configuration
	*/
	export interface InitializedEvent extends Event {
	}

	/** Event message for "stopped" event type.
		The event indicates that the execution of the debuggee has stopped due to some condition.
		This can be caused by a break point previously set, a stepping action has completed, by executing a debugger statement etc.
	*/
	export interface StoppedEvent extends Event {
		body: {
			/** The reason for the event (such as: 'step', 'breakpoint', 'exception', 'pause'). This string is shown in the UI. */
			reason: string;
			/** The thread which was stopped. */
			threadId?: number;
			/** Additional information. E.g. if reason is 'exception', text contains the exception name. This string is shown in the UI. */
			text?: string;
			/** If allThreadsStopped is true, a debug adapter can announce that all threads have stopped.
			 *  The client should use this information to enable that all threads can be expanded to access their stacktraces.
			 *  If the attribute is missing or false, only the thread with the given threadId can be expanded.
			 **/
			allThreadsStopped?: boolean;
		};
	}

	/** Event message for "continued" event type.
		The event indicates that the execution of the debuggee has continued.
		Please note: a debug adapter is not expected to send this event in response to a request that implies that execution continues, e.g. 'launch' or 'continue'.
		It is only necessary to send a ContinuedEvent if there was no previous request that implied this.
	*/
	export interface ContinuedEvent extends Event {
		body: {
			/** The thread which was continued. */
			threadId: number;
			/** If allThreadsContinued is true, a debug adapter can announce that all threads have continued. **/
			allThreadsContinued?: boolean;
		};
	}

	/** Event message for "exited" event type.
		The event indicates that the debuggee has exited.
	*/
	export interface ExitedEvent extends Event {
		body: {
			/** The exit code returned from the debuggee. */
			exitCode: number;
		};
	}

	/** Event message for "terminated" event types.
		The event indicates that debugging of the debuggee has terminated.
	*/
	export interface TerminatedEvent extends Event {
		body?: {
			/** A debug adapter may set 'restart' to true to request that the front end restarts the session. */
			restart?: boolean;
		}
	}

	/** Event message for "thread" event type.
		The event indicates that a thread has started or exited.
	*/
	export interface ThreadEvent extends Event {
		body: {
			/** The reason for the event (such as: 'started', 'exited'). */
			reason: string;
			/** The identifier of the thread. */
			threadId: number;
		};
	}

	/** Event message for "output" event type.
		The event indicates that the target has produced output.
	*/
	export interface OutputEvent extends Event {
		body: {
			/** The category of output (such as: 'console', 'stdout', 'stderr', 'telemetry'). If not specified, 'console' is assumed. */
			category?: string;
			/** The output to report. */
			output: string;
			/** Optional data to report. For the 'telemetry' category the data will be sent to telemetry, for the other categories the data is shown in JSON format. */
			data?: any;
		};
	}

	/** Event message for "breakpoint" event type.
		The event indicates that some information about a breakpoint has changed.
	*/
	export interface BreakpointEvent extends Event {
		body: {
			/** The reason for the event (such as: 'changed', 'new'). */
			reason: string;
			/** The breakpoint. */
			breakpoint: Breakpoint;
		}
	}

	/** Event message for "module" event type.
		The event indicates that some information about a module has changed.
	 */
	export interface ModuleEvent extends Event {
		body: {
			/** The reason for the event. */
			reason: 'new' | 'changed' | 'removed';
			/** The new, changed, or removed module. In case of 'removed' only the module id is used. */
			module: Module;
		}
	}

	//---- Requests

	/** On error that is whenever 'success' is false, the body can provide more details.
	 */
	export interface ErrorResponse extends Response {
		body: {
			/** An optional, structured error message. */
			error?: Message
		}
	}

	/** Initialize request; value of command field is "initialize".
	*/
	export interface InitializeRequest extends Request {
		arguments: InitializeRequestArguments;
	}
	/** Arguments for "initialize" request. */
	export interface InitializeRequestArguments {
		/** The ID of the debugger adapter. Used to select or verify debugger adapter. */
		adapterID: string;
		/** If true all line numbers are 1-based (default). */
		linesStartAt1?: boolean;
		/** If true all column numbers are 1-based (default). */
		columnsStartAt1?: boolean;
		/** Determines in what format paths are specified. Possible values are 'path' or 'uri'. The default is 'path', which is the native format. */
		pathFormat?: string;

		/** Client supports the optional type attribute for variables. */
		supportsVariableType?: boolean;
		/** EXPERIMENTAL, DO NOT USE!
			Client supports the paging of variables. */
		supportsVariablePaging?: boolean;
	}
	/** Response to Initialize request. */
	export interface InitializeResponse extends Response {
		/** The capabilities of this debug adapter */
		body?: Capabilites;
	}

	/** ConfigurationDone request; value of command field is "configurationDone".
		The client of the debug protocol must send this request at the end of the sequence of configuration requests (which was started by the InitializedEvent)
	*/
	export interface ConfigurationDoneRequest extends Request {
		arguments?: ConfigurationDoneArguments;
	}
	/** Arguments for "configurationDone" request. */
	export interface ConfigurationDoneArguments {
		/* The configurationDone request has no standardized attributes. */
	}
	/** Response to "configurationDone" request. This is just an acknowledgement, so no body field is required. */
	export interface ConfigurationDoneResponse extends Response {
	}

	/** Launch request; value of command field is "launch".
	*/
	export interface LaunchRequest extends Request {
		arguments: LaunchRequestArguments;
	}
	/** Arguments for "launch" request. */
	export interface LaunchRequestArguments {
		/* If noDebug is true the launch request should launch the program without enabling debugging. */
		noDebug?: boolean;
	}
	/** Response to "launch" request. This is just an acknowledgement, so no body field is required. */
	export interface LaunchResponse extends Response {
	}

	/** Attach request; value of command field is "attach".
	*/
	export interface AttachRequest extends Request {
		arguments: AttachRequestArguments;
	}
	/** Arguments for "attach" request. */
	export interface AttachRequestArguments {
		/* The attach request has no standardized attributes. */
	}
	/** Response to "attach" request. This is just an acknowledgement, so no body field is required. */
	export interface AttachResponse extends Response {
	}

	/** Disconnect request; value of command field is "disconnect".
	*/
	export interface DisconnectRequest extends Request {
		arguments?: DisconnectArguments;
	}
	/** Arguments for "disconnect" request. */
	export interface DisconnectArguments {
	}
	/** Response to "disconnect" request. This is just an acknowledgement, so no body field is required. */
	export interface DisconnectResponse extends Response {
	}

	/** SetBreakpoints request; value of command field is "setBreakpoints".
		Sets multiple breakpoints for a single source and clears all previous breakpoints in that source.
		To clear all breakpoint for a source, specify an empty array.
		When a breakpoint is hit, a StoppedEvent (event type 'breakpoint') is generated.
	*/
	export interface SetBreakpointsRequest extends Request {
		arguments: SetBreakpointsArguments;
	}
	/** Arguments for "setBreakpoints" request. */
	export interface SetBreakpointsArguments {
		/** The source location of the breakpoints; either source.path or source.reference must be specified. */
		source: Source;
		/** The code locations of the breakpoints. */
		breakpoints?: SourceBreakpoint[];
		/** Deprecated: The code locations of the breakpoints. */
		lines?: number[];
		/** A value of true indicates that the underlying source has been modified which results in new breakpoint locations. */
		sourceModified?: boolean;
	}
	/** Response to "setBreakpoints" request.
		Returned is information about each breakpoint created by this request.
		This includes the actual code location and whether the breakpoint could be verified.
		The breakpoints returned are in the same order as the elements of the 'breakpoints'
		(or the deprecated 'lines') in the SetBreakpointsArguments.
	*/
	export interface SetBreakpointsResponse extends Response {
		body: {
			/** Information about the breakpoints. The array elements are in the same order as the elements of the 'breakpoints' (or the deprecated 'lines') in the SetBreakpointsArguments. */
			breakpoints: Breakpoint[];
		};
	}

	/** SetFunctionBreakpoints request; value of command field is "setFunctionBreakpoints".
		Sets multiple function breakpoints and clears all previous function breakpoints.
		To clear all function breakpoint, specify an empty array.
		When a function breakpoint is hit, a StoppedEvent (event type 'function breakpoint') is generated.
	*/
	export interface SetFunctionBreakpointsRequest extends Request {
		arguments: SetFunctionBreakpointsArguments;
	}
	/** Arguments for "setFunctionBreakpoints" request. */
	export interface SetFunctionBreakpointsArguments {
		/** The function names of the breakpoints. */
		breakpoints: FunctionBreakpoint[];
	}
	/** Response to "setFunctionBreakpoints" request.
		Returned is information about each breakpoint created by this request.
	*/
	export interface SetFunctionBreakpointsResponse extends Response {
		body: {
			/** Information about the breakpoints. The array elements correspond to the elements of the 'breakpoints' array. */
			breakpoints: Breakpoint[];
		};
	}

	/** SetExceptionBreakpoints request; value of command field is "setExceptionBreakpoints".
		Enable that the debuggee stops on exceptions with a StoppedEvent (event type 'exception').
	*/
	export interface SetExceptionBreakpointsRequest extends Request {
		arguments: SetExceptionBreakpointsArguments;
	}
	/** Arguments for "setExceptionBreakpoints" request. */
	export interface SetExceptionBreakpointsArguments {
		/** Names of enabled exception breakpoints. */
		filters: string[];
	}
	/** Response to "setExceptionBreakpoints" request. This is just an acknowledgement, so no body field is required. */
	export interface SetExceptionBreakpointsResponse extends Response {
	}

	/** Continue request; value of command field is "continue".
		The request starts the debuggee to run again.
	*/
	export interface ContinueRequest extends Request {
		arguments: ContinueArguments;
	}
	/** Arguments for "continue" request. */
	export interface ContinueArguments {
		/** Continue execution for the specified thread (if possible). If the backend cannot continue on a single thread but will continue on all threads, it should set the allThreadsContinued attribute in the response to true. */
		threadId: number;
	}
	/** Response to "continue" request. */
	export interface ContinueResponse extends Response {
		body: {
			/** If true, the continue request has ignored the specified thread and continued all threads instead. If this attribute is missing a value of 'true' is assumed for backward compatibility. */
			allThreadsContinued?: boolean;
		};
	}

	/** Next request; value of command field is "next".
		The request starts the debuggee to run again for one step.
		The debug adapter first sends the NextResponse and then a StoppedEvent (event type 'step') after the step has completed.
	*/
	export interface NextRequest extends Request {
		arguments: NextArguments;
	}
	/** Arguments for "next" request. */
	export interface NextArguments {
		/** Continue execution for this thread. */
		threadId: number;
	}
	/** Response to "next" request. This is just an acknowledgement, so no body field is required. */
	export interface NextResponse extends Response {
	}

	/** StepIn request; value of command field is "stepIn".
		The request starts the debuggee to step into a function/method if possible.
		If it cannot step into a target, "stepIn" behaves like "next".
		The debug adapter first sends the StepInResponse and then a StoppedEvent (event type 'step') after the step has completed.
		If there are multiple function/method calls (or other targets) on the source line,
		the optional argument 'targetId' can be used to control into which target the "stepIn" should occur.
		The list of possible targets for a given source line can be retrieved via the "stepInTargets" request.
	*/
	export interface StepInRequest extends Request {
		arguments: StepInArguments;
	}
	/** Arguments for "stepIn" request. */
	export interface StepInArguments {
		/** Continue execution for this thread. */
		threadId: number;
		/** Optional id of the target to step into. */
		targetId?: number;
	}
	/** Response to "stepIn" request. This is just an acknowledgement, so no body field is required. */
	export interface StepInResponse extends Response {
	}

	/** StepOut request; value of command field is "stepOut".
		The request starts the debuggee to run again for one step.
		The debug adapter first sends the StepOutResponse and then a StoppedEvent (event type 'step') after the step has completed.
	*/
	export interface StepOutRequest extends Request {
		arguments: StepOutArguments;
	}
	/** Arguments for "stepOut" request. */
	export interface StepOutArguments {
		/** Continue execution for this thread. */
		threadId: number;
	}
	/** Response to "stepOut" request. This is just an acknowledgement, so no body field is required. */
	export interface StepOutResponse extends Response {
	}

	/** StepBack request; value of command field is "stepBack".
		The request starts the debuggee to run one step backwards.
		The debug adapter first sends the StepBackResponse and then a StoppedEvent (event type 'step') after the step has completed.
	*/
	export interface StepBackRequest extends Request {
		arguments: StepBackArguments;
	}
	/** Arguments for "stepBack" request. */
	export interface StepBackArguments {
		/** Continue execution for this thread. */
		threadId: number;
	}
	/** Response to "stepBack" request. This is just an acknowledgement, so no body field is required. */
	export interface StepBackResponse extends Response {
	}

	/** RestartFrame request; value of command field is "restartFrame".
		The request restarts execution of the specified stackframe.
		The debug adapter first sends the RestartFrameResponse and then a StoppedEvent (event type 'restart') after the restart has completed.
	*/
	export interface RestartFrameRequest extends Request {
		arguments: RestartFrameArguments;
	}
	/** Arguments for "restartFrame" request. */
	export interface RestartFrameArguments {
		/** Restart this stackframe. */
		frameId: number;
	}
	/** Response to "restartFrame" request. This is just an acknowledgement, so no body field is required. */
	export interface RestartFrameResponse extends Response {
	}

	/** Goto request; value of command field is "goto".
		The request sets the location where the debuggee will continue to run.
		This makes it possible to skip the execution of code or to executed code again.
		The code between the current location and the goto target is not executed but skipped.
		The debug adapter first sends the GotoResponse and then a StoppedEvent (event type 'goto').
	*/
	export interface GotoRequest extends Request {
		arguments: GotoArguments;
	}
	/** Arguments for "goto" request. */
	export interface GotoArguments {
		/** Set the goto target for this thread. */
		threadId: number;
		/** The location where the debuggee will continue to run. */
		targetId: number;
	}
	/** Response to "goto" request. This is just an acknowledgement, so no body field is required. */
	export interface GotoResponse extends Response {
	}

	/** Pause request; value of command field is "pause".
		The request suspenses the debuggee.
		The debug adapter first sends the PauseResponse and then a StoppedEvent (event type 'pause') after the thread has been paused successfully.
	*/
	export interface PauseRequest extends Request {
		arguments: PauseArguments;
	}
	/** Arguments for "pause" request. */
	export interface PauseArguments {
		/** Pause execution for this thread. */
		threadId: number;
	}
	/** Response to "pause" request. This is just an acknowledgement, so no body field is required. */
	export interface PauseResponse extends Response {
	}

	/** StackTrace request; value of command field is "stackTrace".
		The request returns a stacktrace from the current execution state.
	*/
	export interface StackTraceRequest extends Request {
		arguments: StackTraceArguments;
	}
	/** Arguments for "stackTrace" request. */
	export interface StackTraceArguments {
		/** Retrieve the stacktrace for this thread. */
		threadId: number;
		/** The index of the first frame to return; if omitted frames start at 0. */
		startFrame?: number;
		/** The maximum number of frames to return. If levels is not specified or 0, all frames are returned. */
		levels?: number;
	}
	/** Response to "stackTrace" request. */
	export interface StackTraceResponse extends Response {
		body: {
			/** The frames of the stackframe. If the array has length zero, there are no stackframes available.
				This means that there is no location information available. */
			stackFrames: StackFrame[];
			/** The total number of frames available. */
			totalFrames?: number;
		};
	}

	/** Scopes request; value of command field is "scopes".
		The request returns the variable scopes for a given stackframe ID.
	*/
	export interface ScopesRequest extends Request {
		arguments: ScopesArguments;
	}
	/** Arguments for "scopes" request. */
	export interface ScopesArguments {
		/** Retrieve the scopes for this stackframe. */
		frameId: number;
	}
	/** Response to "scopes" request. */
	export interface ScopesResponse extends Response {
		body: {
			/** The scopes of the stackframe. If the array has length zero, there are no scopes available. */
			scopes: Scope[];
		};
	}

	/** Variables request; value of command field is "variables".
		Retrieves all variables (or a range thereof) for the given variable reference.
	*/
	export interface VariablesRequest extends Request {
		arguments: VariablesArguments;
	}
	/** Arguments for "variables" request. */
	export interface VariablesArguments {
		/** The Variable reference. */
		variablesReference: number;
		/** EXPERIMENTAL, DO NOT USE!
			The index of the first variable to return; if omitted children start at 0. */
		start?: number;
		/** EXPERIMENTAL, DO NOT USE!
			The number of variables to return. If count is missing or 0, all variables are returned. */
		count?: number;
	}
	/** Response to "variables" request. */
	export interface VariablesResponse extends Response {
		body: {
			/** All (or a range) of variables for the given variable reference. */
			variables: Variable[];
		};
	}

	/** setVariable request; value of command field is "setVariable".
		Set the variable with the given name in the variable container to a new value.
	*/
	export interface SetVariableRequest extends Request {
		arguments: SetVariableArguments;
	}
	/** Arguments for "setVariable" request. */
	export interface SetVariableArguments {
		/** The reference of the variable container. */
		variablesReference: number;
		/** The name of the variable. */
		name: string;
		/** The value of the variable. */
		value: string;
	}
	/** Response to "setVariable" request. */
	export interface SetVariableResponse extends Response {
		body: {
			/** the new value of the variable. */
			value: string;
		};
	}

	/** Source request; value of command field is "source".
		The request retrieves the source code for a given source reference.
	*/
	export interface SourceRequest extends Request {
		arguments: SourceArguments;
	}
	/** Arguments for "source" request. */
	export interface SourceArguments {
		/** The reference to the source. This is the value received in Source.reference. */
		sourceReference: number;
	}
	/** Response to "source" request. */
	export interface SourceResponse extends Response {
		body: {
			/** Content of the source reference */
			content: string;
			/** Optional content type (mime type) of the source. */
			mimeType?: string;
		};
	}

	/** Thread request; value of command field is "threads".
		The request retrieves a list of all threads.
	*/
	export interface ThreadsRequest extends Request {
	}
	/** Response to "threads" request. */
	export interface ThreadsResponse extends Response {
		body: {
			/** All threads. */
			threads: Thread[];
		};
	}

	/**
	 * Modules can be retrieved from the debug adapter with the ModulesRequest which can either return all modules or a range of modules to support paging.
	 */
	export interface ModulesRequest extends Request {
		arguments: ModulesArguments;
	}
	/** Arguments for "modules" request. */
	export interface ModulesArguments {
		/** The index of the first module to return; if omitted modules start at 0. */
		startModule?: number;
		/** The number of modules to return. If moduleCount is not specified or 0, all modules are returned. */
		moduleCount?: number;
	}
	/** Response to "modules" request. */
	export interface ModulesResponse extends Response {
		body: {
			/** All modules or range of modules. */
			modules: Module[];
			/** The total number of modules available. */
			totalModules?: number;
		};
	}

	/** Evaluate request; value of command field is "evaluate".
		Evaluates the given expression in the context of the top most stack frame.
		The expression has access to any variables and arguments that are in scope.
	*/
	export interface EvaluateRequest extends Request {
		arguments: EvaluateArguments;
	}
	/** Arguments for "evaluate" request. */
	export interface EvaluateArguments {
		/** The expression to evaluate. */
		expression: string;
		/** Evaluate the expression in the scope of this stack frame. If not specified, the expression is evaluated in the global scope. */
		frameId?: number;
		/** The context in which the evaluate request is run. Possible values are 'watch' if evaluate is run in a watch, 'repl' if run from the REPL console, or 'hover' if run from a data hover. */
		context?: string;
	}
	/** Response to "evaluate" request. */
	export interface EvaluateResponse extends Response {
		body: {
			/** The result of the evaluate request. */
			result: string;
			/** The optional type of the evaluate result. */
			type?: string;
			/** If variablesReference is > 0, the evaluate result is structured and its children can be retrieved by passing variablesReference to the VariablesRequest */
			variablesReference: number;
			/** EXPERIMENTAL, DO NOT USE!
				The total number of child variables.
				If this number is large, the number should be returned via the optional 'totalCount' attribute.
				The client can use this information to present the variables in a paged UI and fetch them in chunks. */
			totalCount?: number;
		};
	}

	/** StepInTargets request; value of command field is "stepInTargets".
		This request retrieves the possible stepIn targets for the specified stack frame.
		These targets can be used in the "stepIn" request.
		The StepInTargets may only be called if the "supportsStepInTargetsRequest" capability exists and is true.
	 */
	export interface StepInTargetsRequest extends Request {
		arguments: StepInTargetsArguments;
	}
	/** Arguments for "stepInTargets" request. */
	export interface StepInTargetsArguments {
		/** The stack frame for which to retrieve the possible stepIn targets. */
		frameId: number;
	}
	/** Response to "stepInTargets" request. */
	export interface StepInTargetsResponse extends Response {
		body: {
			/** The possible stepIn targets of the specified source location. */
			targets: StepInTarget[];
		};
	}

<<<<<<< HEAD
	/** GotoTargets request; value of command field is "gotoTargets".
		This request retrieves the possible goto targets for the specified source location.
		These targets can be used in the "goto" request.
		The GotoTargets request may only be called if the "supportsGotoTargetsRequest" capability exists and is true.
	 */
	export interface GotoTargetsRequest extends Request {
		arguments: GotoTargetsArguments;
	}
	/** Arguments for "gotoTargets" request. */
	export interface GotoTargetsArguments {
		/** The source location for which the goto targets are determined. */
		source: Source;
		/** The line location for which the goto targets are determined. */
		line: number;
		/** An optional column location for which the goto targets are determined. */
		column?: number;
	}
	/** Response to "gotoTargets" request. */
	export interface GotoTargetsResponse extends Response {
		body: {
			/** The possible goto targets of the specified location. */
			targets: GotoTarget[];
		};
	}

=======
	/** EXPERIMENTAL, DO NOT USE!
		CompletionsRequest request; value of command field is "completions".
		Returns a list of possible completions for a given caret position and text.
		The CompletionsRequest may only be called if the "supportsCompletionsRequest" capability exists and is true.
	 */
	export interface CompletionsRequest extends Request {
		arguments: CompletionsArguments;
	}
	/** Arguments for "completions" request. */
	export interface CompletionsArguments {
		/** One or more source lines. Typically this is the text a user has typed into the debug console before he asked for completion. */
		text: string;
		/** The character position for which to determine the completion proposals. */
		column: number;
		/** An optional line for which to determine the completion proposals. If missing the first line of the text is assumed. */
		line?: number;
	}
	/** Response to "completions" request. */
	export interface CompletionsResponse extends Response {
		body: {
			/** The possible completions for . */
			targets: CompletionItem[];
		};
	}

	export interface CompletionItem {
		/** The label of this completion item. By default this is also the text that is inserted when selecting this completion. */
		label: string;
		/** If text is not falsy then it is inserted instead of the label. */
		text?: string;
		/** When a completion is selected it replaces 'length' characters starting at 'start' in the text passed to the CompletionsRequest. */
		start: number;
		length: number;
	}

>>>>>>> 50154f27
	//---- Types

	/** Information about the capabilities of a debug adapter. */
	export interface Capabilites {
		/** The debug adapter supports the configurationDoneRequest. */
		supportsConfigurationDoneRequest?: boolean;
		/** The debug adapter supports functionBreakpoints. */
		supportsFunctionBreakpoints?: boolean;
		/** The debug adapter supports conditionalBreakpoints. */
		supportsConditionalBreakpoints?: boolean;
		/** The debug adapter supports a (side effect free) evaluate request for data hovers. */
		supportsEvaluateForHovers?: boolean;
		/** Available filters for the setExceptionBreakpoints request. */
		exceptionBreakpointFilters?: ExceptionBreakpointsFilter[];
		/** The debug adapter supports stepping back. */
		supportsStepBack?: boolean;
		/** The debug adapter supports setting a variable to a value. */
		supportsSetVariable?: boolean;
		/** The debug adapter supports restarting a frame. */
		supportsRestartFrame?: boolean;
<<<<<<< HEAD
		/** The debug adapter supports the gotoTargetsRequest. */
		supportsGotoTargetsRequest?: boolean;
=======
		/** The debug adapter supports the stepInTargetsRequest. */
		supportsStepInTargetsRequest?: boolean;
		/** The debug adapter supports the completionsRequest. */
		supportsCompletionsRequest?: boolean;
>>>>>>> 50154f27
	}

	/** An ExceptionBreakpointsFilter is shown in the UI as an option for configuring how exceptions are dealt with. */
	export interface ExceptionBreakpointsFilter {
		/** The internal ID of the filter. This value is passed to the setExceptionBreakpoints request. */
		filter: string,
		/** The name of the filter. This will be shown in the UI. */
		label: string,
		/** Initial value of the filter. If not specified a value 'false' is assumed. */
		default?: boolean
	}

	/** A GotoTarget describes a code location that can be used as a target in the 'goto' request.
		The possible goto targets can be determined via the 'gotoTargets' request.
	 */
	export interface GotoTarget {
		/** Unique identifier for a goto target. This is used in the goto request. */
		id: number;
		/** The line of the goto target. */
		line: number;
		/** An optional column of the goto target. */
		column?: number;
		/** An optional end line of the range covered by the goto target. */
		endLine?: number;
		/** An optional end column of the range covered by the goto target. */
		endColumn?: number;
	}

	/** A structured message object. Used to return errors from requests. */
	export interface Message {
		/** Unique identifier for the message. */
		id: number;
		/** A format string for the message. Embedded variables have the form '{name}'.
		    If variable name starts with an underscore character, the variable does not contain user data (PII) and can be safely used for telemetry purposes. */
		format: string;
		/** An object used as a dictionary for looking up the variables in the format string. */
		variables?: { [key: string]: string };
		/** if true send to telemetry */
		sendTelemetry?: boolean;
		/** if true show user */
		showUser?: boolean;
		/** An optional url where additional information about this message can be found. */
		url?: string;
		/** An optional label that is presented to the user as the UI for opening the url. */
		urlLabel?: string;
	}

	/**
	 * A Module object represents a row in the modules view.
	 * Two attributes are mandatory: an id identifies a module in the modules view and is used in a ModuleEvent for identifying a module for adding, updating or deleting.
	 * The name is used to minimally render the module in the UI.
	 *
	 * Additional attributes can be added to the module. They will show up in the module View if they have a corresponding ColumnDescriptor.
	 *
	 * To avoid an unnecessary proliferation of additional attributes with similar semantics but different names
	 * we recommend to re-use attributes from the 'recommended' list below first, and only introduce new attributes if nothing appropriate could be found.
	 */
	export interface Module {
		/** Unique identifier for the module. */
		id: number | string;
		/** A name of the module. */
		name: string;

		// optional but recommended attributes.
		// always try to use these first before introducing additional attributes.

		/** Logical full path to the module. The exact definition is implementation defined, but usually this would be a full path to the on-disk file for the module. */
		path?: string
		/** True if the module is optimized. */
		isOptimized?: boolean
		/** True if the module is considered 'user code' by a debugger that supports 'Just My Code'. */
		isUserCode?: boolean
		/** Version of Module. */
		version? : string
		/** User understandable description of if symbols were found for the module (ex: 'Symbols Loaded', 'Symbols not found', etc */
		symbolStatus?: string
		/** Logical full path to the symbol file. The exact definition is implementation defined. */
		symbolFilePath?: string
		/** Module created or modified. */
		dateTimeStamp?: string
		/** Address range covered by this module. */
		addressRange?: string
	}

	/**
	 * A ColumnDescriptor specifies what module attribute to show in a column of the ModulesView, how to format it, and what the column's label should be.
	 * It is only used if the underlying UI actually supports this level of customization.
	 */
	export interface ColumnDescriptor {
		/** Name of the attribute rendered in this column. */
		attributeName: string;
		/** Header UI label of column. */
		label: string;
		/** Format to use for the rendered values in this column. TBD how the format strings looks like. */
		format: string;
		/** Width of this column in characters (hint only). */
		width: number;
	}

	/**
	 * The ModulesViewDescriptor is the container for all declarative configuration options of a ModuleView.
	 * For now it only specifies the columns to be shown in the modules view.
	 */
	export interface ModulesViewDescriptor {
		columns: ColumnDescriptor[];
	}

	/** A Thread */
	export interface Thread {
		/** Unique identifier for the thread. */
		id: number;
		/** A name of the thread. */
		name: string;
	}

	/** A Source is a descriptor for source code. It is returned from the debug adapter as part of a StackFrame and it is used by clients when specifying breakpoints. */
	export interface Source {
		/** The short name of the source. Every source returned from the debug adapter has a name. When specifying a source to the debug adapter this name is optional. */
		name?: string;
		/** The long (absolute) path of the source. It is not guaranteed that the source exists at this location. */
		path?: string;
		/** If sourceReference > 0 the contents of the source can be retrieved through the SourceRequest. A sourceReference is only valid for a session, so it must not be used to persist a source. */
		sourceReference?: number;
		/** The (optional) origin of this source: possible values "internal module", "inlined content from source map", etc. */
		origin?: string;
		/** Optional data that a debug adapter might want to loop through the client. The client should leave the data intact and persist it across sessions. The client should not interpret the data. */
		adapterData?: any;
	}

	/** A Stackframe contains the source location. */
	export interface StackFrame {
		/** An identifier for the stack frame. It must be unique across all threads. This id can be used to retrieve the scopes of the frame with the 'scopesRequest' or to restart the execution of a stackframe. */
		id: number;
		/** The name of the stack frame, typically a method name */
		name: string;
		/** The optional source of the frame. */
		source?: Source;
		/** The line within the file of the frame. If source is null or doesn't exist, line is 0 and must be ignored. */
		line: number;
		/** The column within the line. If source is null or doesn't exist, column is 0 and must be ignored. */
		column: number;
		/** An optional end line of the range covered by the stack frame. */
		endLine?: number;
		/** An optional end column of the range covered by the stack frame. */
		endColumn?: number;
	}

	/** A Scope is a named container for variables. */
	export interface Scope {
		/** name of the scope (as such 'Arguments', 'Locals') */
		name: string;
		/** The variables of this scope can be retrieved by passing the value of variablesReference to the VariablesRequest. */
		variablesReference: number;
		/** EXPERIMENTAL, DO NOT USE!
			The total number of variables in this scope.
			The client can use this optional information to present the variables in a paged UI and fetch them in chunks. */
		totalCount?: number;
		/** If true, the number of variables in this scope is large or expensive to retrieve. */
		expensive: boolean;
	}

	/** A Variable is a name/value pair.
		Optionally a variable can have a 'type' that is shown if space permits or when hovering over the variable's name.
		An optional 'kind' is used to render additional properties of the variable, e.g. different icons can be used to indicate that a variable is public or private.
		If the value is structured (has children), a handle is provided to retrieve the children with the VariablesRequest.
		If the number of children is large, the number should be returned via the optional 'totalCount' attribute.
		The client can use this optional information to present the children in a paged UI and fetch them in chunks.
	*/
	export interface Variable {
		/** The variable's name. */
		name: string;
		/** The variable's type. */
		type?: string;
		/** The variable's value. For structured objects this can be a multi line text, e.g. for a function the body of a function. */
		value: string;
		/** If variablesReference is > 0, the variable is structured and its children can be retrieved by passing variablesReference to the VariablesRequest. */
		variablesReference: number;
		/** EXPERIMENTAL, DO NOT USE!
			The total number of child variables. */
		totalCount?: number;
		/** Properties of a variable that can be used to determine how to render the variable in the UI. Format of the string value: TBD. */
		kind?: string;
	}

	/** Properties of a breakpoint passed to the setBreakpoints request.
	*/
	export interface SourceBreakpoint {
		/** The source line of the breakpoint. */
		line: number;
		/** An optional source column of the breakpoint. */
		column?: number;
		/** An optional expression for conditional breakpoints. */
		condition?: string;
	}

	/** Properties of a breakpoint passed to the setFunctionBreakpoints request.
	*/
	export interface FunctionBreakpoint {
		/** The name of the function. */
		name: string;
		/** An optional expression for conditional breakpoints. */
		condition?: string;
	}

	/** Information about a Breakpoint created in setBreakpoints or setFunctionBreakpoints.
	*/
	export interface Breakpoint {
		/** An optional unique identifier for the breakpoint. */
		id?: number;
		/** If true breakpoint could be set (but not necessarily at the desired location).  */
		verified: boolean;
		/** An optional message about the state of the breakpoint. This is shown to the user and can be used to explain why a breakpoint could not be verified. */
		message?: string;
		/** The source where the breakpoint is located. */
		source?: Source;
		/** The start line of the actual range covered by the breakpoint. */
		line?: number;
		/** An optional start column of the actual range covered by the breakpoint. */
		column?: number;
		/** An optional end line of the actual range covered by the breakpoint. */
		endLine?: number;
		/**  An optional end column of the actual range covered by the breakpoint. If no end line is given, then the end column is assumed to be in the start line. */
		endColumn?: number;
	}

	/** A StepInTarget can be used in the 'stepIn' request and determines into
	 *  which single target the stepIn request should step.
	 */
	export interface StepInTarget {
		/** Unique identifier for a stepIn target. */
		id: number;
		/** The name of the stepIn target (shown in the UI). */
 		label: string;
	}
}<|MERGE_RESOLUTION|>--- conflicted
+++ resolved
@@ -674,7 +674,6 @@
 		};
 	}
 
-<<<<<<< HEAD
 	/** GotoTargets request; value of command field is "gotoTargets".
 		This request retrieves the possible goto targets for the specified source location.
 		These targets can be used in the "goto" request.
@@ -700,7 +699,6 @@
 		};
 	}
 
-=======
 	/** EXPERIMENTAL, DO NOT USE!
 		CompletionsRequest request; value of command field is "completions".
 		Returns a list of possible completions for a given caret position and text.
@@ -736,7 +734,6 @@
 		length: number;
 	}
 
->>>>>>> 50154f27
 	//---- Types
 
 	/** Information about the capabilities of a debug adapter. */
@@ -757,15 +754,12 @@
 		supportsSetVariable?: boolean;
 		/** The debug adapter supports restarting a frame. */
 		supportsRestartFrame?: boolean;
-<<<<<<< HEAD
 		/** The debug adapter supports the gotoTargetsRequest. */
 		supportsGotoTargetsRequest?: boolean;
-=======
 		/** The debug adapter supports the stepInTargetsRequest. */
 		supportsStepInTargetsRequest?: boolean;
 		/** The debug adapter supports the completionsRequest. */
 		supportsCompletionsRequest?: boolean;
->>>>>>> 50154f27
 	}
 
 	/** An ExceptionBreakpointsFilter is shown in the UI as an option for configuring how exceptions are dealt with. */
